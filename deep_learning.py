--- conflicted
+++ resolved
@@ -28,24 +28,23 @@
 if sys.version_info >= (3,):
     xrange = range
 
-n_full_test  = 100 # number of examples to use for full tests  (every epoch)
+n_full_test  = 10000 # number of examples to use for full tests  (every epoch)
 n_quick_test = 100   # number of examples to use for quick tests (every 1000 examples)
 
 # ---------------------------------------------------------------
 """                 Simulation parameters                     """
 # ---------------------------------------------------------------
 
-use_rand_phase_lengths    = True  # use random phase lengths (chosen from Wald distribution)
-use_rand_burst_times      = True  # randomly sample each neuron's bursting/plasticity time
-use_conductances          = True  # use conductances between dendrites and soma
-use_broadcast             = True  # use broadcast (ie. feedback to all layers comes from output layer)
-use_spiking_feedback      = True  # use spiking feedback
-use_spiking_feedforward   = True  # use spiking feedforward input
-
-use_symmetric_weights     = False # enforce symmetric weights
-noisy_symmetric_weights   = False # add noise to symmetric weights
-
-<<<<<<< HEAD
+use_rand_phase_lengths  = True  # use random phase lengths (chosen from Wald distribution)
+use_rand_burst_times    = True  # randomly sample each neuron's bursting/plasticity time
+use_conductances        = True  # use conductances between dendrites and soma
+use_broadcast           = True  # use broadcast (ie. feedback to all layers comes from output layer)
+use_spiking_feedback    = True  # use spiking feedback
+use_spiking_feedforward = True  # use spiking feedforward input
+
+use_symmetric_weights   = False # enforce symmetric weights
+noisy_symmetric_weights = False # add noise to symmetric weights
+
 use_sparse_feedback     = False # use sparse feedback weights
 update_backward_weights = False # update backward weights
 use_backprop            = False # use error backpropagation
@@ -56,34 +55,18 @@
 record_loss             = True  # record final layer loss during training
 record_training_error   = True  # record training error during training
 record_training_labels  = True  # record labels of images that were shown during training
-=======
-use_sparse_feedback       = False # use sparse feedback weights
-update_backward_weights   = False # update backward weights
-use_backprop              = False # use error backpropagation
-use_apical_conductance    = False # use attenuated conductance from apical dendrite to soma
-use_weight_optimization   = True  # attempt to optimize initial weights (better without currently)
-
-record_backprop_angle     = True  # record angle b/w hidden layer error signals and backprop-generated error signals
-record_loss               = True  # record final layer loss during training
-record_training_error     = True  # record training error during training
->>>>>>> 1776eb22
 
 # --- Jacobian testing --- #
-record_eigvals            = False # record maximum eigenvalues for Jacobians
-record_matrices           = False # record Jacobian product & weight product matrices (huge arrays for long simulations -- careful)
-plot_eigvals              = False # dynamically plot maximum eigenvalues for Jacobians
+record_eigvals          = False # record maximum eigenvalues for Jacobians
+record_matrices         = False # record Jacobian product & weight product matrices (huge arrays for long simulations -- careful)
+plot_eigvals            = False # dynamically plot maximum eigenvalues for Jacobians
 
 default_simulations_folder = 'Simulations/' # folder in which to save simulations (edit accordingly)
 weight_cmap                = 'bone'         # color map to use for weight plotting
 
-<<<<<<< HEAD
-dt  = 1.0         # time step (ms)
-mem = int(10/dt)  # spike memory (time steps) - used to limit PSP integration of past spikes (for performance)
-=======
 dt               = 1.0        # time step (ms)
 mem              = int(10/dt) # spike memory (time steps) - used to limit PSP integration of past spikes (for performance)
 integration_time = int(30/dt) # time steps of integration of neuronal variables used for plasticity
->>>>>>> 1776eb22
 
 l_f_phase      = int(50/dt)  # length of forward phase (time steps)
 l_t_phase      = int(50/dt)  # length of target phase (time steps)
@@ -459,8 +442,12 @@
                     self.C_hists[m][time, :] = self.l[m].C[:, 0]
 
         if record_eigvals:
-            self.J_beta  = np.multiply(deriv_phi(self.l[-1].average_C_f), k_D*self.W[-1])
-            self.J_gamma = np.multiply(deriv_alpha(np.dot(self.Y[-2], self.l[-1].average_phi_C_f) + self.c[-2]), self.Y[-2])
+            # calculate Jacobians & update lists of last 100 Jacobians
+            if len(self.J_betas) >= 100:
+                self.J_betas = self.J_betas[1:]
+                self.J_gammas = self.J_gammas[1:]
+            self.J_betas.append(np.multiply(deriv_phi(self.l[-1].average_C_f), k_D*self.W[-1]))
+            self.J_gammas.append(np.multiply(deriv_alpha(np.dot(self.Y[-2], phi(self.l[-1].average_C_f)) + self.c[-2]), self.Y[-2]))
 
         if record_voltages and self.simulation_path:
             # append voltages to files
@@ -513,21 +500,9 @@
                     self.B_hists[m][time, :] = self.l[m].B[:, 0]
                     self.C_hists[m][time, :] = self.l[m].C[:, 0]
 
-<<<<<<< HEAD
-        if record_eigvals:
-            # calculate Jacobians & update lists of last 100 Jacobians
-            if len(self.J_betas) >= 100:
-                self.J_betas = self.J_betas[1:]
-                self.J_gammas = self.J_gammas[1:]
-            self.J_betas.append(np.multiply(deriv_phi(self.l[-1].average_C_f), k_D*self.W[-1]))
-            self.J_gammas.append(np.multiply(deriv_alpha(np.dot(self.Y[-2], phi(self.l[-1].average_C_f)) + self.c[-2]), self.Y[-2]))
-
-=======
->>>>>>> 1776eb22
         if record_loss:
             self.loss = ((self.l[-1].average_phi_C_t - phi(self.l[-1].average_C_f)) ** 2).mean()
-            
-        # calculate averages
+
         for m in xrange(self.M-1, -1, -1):
             # reset averages
             self.l[m].average_C_f     *= 0
